--- conflicted
+++ resolved
@@ -6,12 +6,9 @@
 use rust_decimal::Decimal;
 use rust_decimal_macros::dec;
 use serde::{Deserialize, Serialize};
-<<<<<<< HEAD
 use std::convert::TryFrom;
+use std::cmp::{Ord, Ordering};
 use rust_decimal::prelude::FromStr;
-=======
-use std::cmp::{Ord, Ordering};
->>>>>>> 3e5483de
 
 /// Latitude and longitude values must correspond to a valid location on the
 /// face of the earth. Latitudes can take any value between -90 and 90 while
