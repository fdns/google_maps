--- conflicted
+++ resolved
@@ -4,9 +4,9 @@
 authors = ["Dylan Bowker <dylan.bowker@arkiteq.ca>"]
 edition = "2018"
 categories = [ "api-bindings" ]
-description = "🗺 An unofficial Google Maps Platform client library for the Rust programming language."
+description = "An unofficial Google Maps Platform client library for the Rust programming language."
 documentation = "https://docs.rs/google_maps"
-keywords = [ "distance", "elevation", "geocoding", "google", "maps" ]
+keywords = [ "directions", distance", "elevation", "geocoding", "google", "maps" ]
 license = "MIT OR Apache-2.0"
 publish = true
 readme = "README.md"
@@ -26,12 +26,7 @@
 futures = "0.3"
 percent-encoding = "^2.1"
 rand = "0.8"
-<<<<<<< HEAD
-reqwest = { version = "0.11", features = ["gzip"] }
-=======
-futures = "0.3"
 reqwest = { version = "0.11", default-features = false, features = ["gzip"] }
->>>>>>> ae33d7bc
 rust_decimal = {version = "1.14", features = ["serde-float"] }
 rust_decimal_macros = "1.14"
 serde = { version = "1.0", features = ["derive"] }
